--- conflicted
+++ resolved
@@ -13,11 +13,8 @@
 - **Speech to speech assistant**: Real-time voice interactive assistant
 - **PII Redactor AI assistant**: Analyze text and remove PII (personally identifiable information) from the text
 - **PII extractor AI assistant**: Analyze text and extract PII (personally identifiable information) from the text
-<<<<<<< HEAD
 - **EDA AI assistant**: Perform detailed data exploration with real statistics, hypothesis testing, and actionable insights—no code, just direct analysis.
-=======
 - **PDF Summarizer**: Extract and summarize content from PDF documents
->>>>>>> 285a2593
 
 ## Installation
 
