# NewberryAI 

**The complete AI toolkit that turns complex workflows into simple Python commands. From medical diagnosis to compliance checking, document analysis to face recognition - NewberryAI brings enterprise-grade AI capabilities to your fingertips.**

---

## Installation

```bash
pip install newberryai
```

### Troubleshooting Installation Issues
## If you encounter issues installing pyaudio or related audio dependencies, try the following:

 # For Ubuntu/Debian systems:
 ```bash
bashsudo apt-get install -y portaudio19-dev
pip install pyaudio
```
## For other systems:

# macOS: 
```bash 
brew install portaudio then pip install pyaudio
```
# Windows: 
Download pre-compiled wheels from 
"https://www.lfd.uci.edu/~gohlke/pythonlibs/#pyaudio"
and 
```bash 
pip install PyAudio‑0.2.11‑cp312‑cp312‑win_amd64.whl
```
 ***replace the filename with the one you downloaded***

## 📚Features

### 🏥 Healthcare & Medical
- **HealthScribe**: Medical transcription with AWS HealthScribe
- **Differential Diagnosis Assistant(DDX)**: Clinical diagnosis support
- **Medical Bill Extractor**: Automated medical billing analysis

### 🔒 Compliance & Security
- **Compliance Checker**: Video analysis for regulatory compliance
- **PII Redactor**: Remove personally identifiable information
- **PII Extractor**: Extract and categorize sensitive data

### 📊 Data & Analytics
- **EDA Assistant**: Automated exploratory data analysis
- **NL2SQL**: Natural language to SQL query conversion
- **Excel Formula Generator**: AI-powered Excel formula creation

### 📄 Document Processing
- **PDF Summarizer**: Intelligent document summarization
- **PDF Extractor**: Semantic search and content extraction
- **Handwriting to Text Converter**: Extract handwritten text from images using AI

### 🎨 Media Generation
- **Video Generator**: Text-to-video with Amazon Bedrock Nova
- **Image Generator**: Text-to-image with Titan Image Generator
- **Virtual Try-On**: AI-powered fashion visualization

### 🔍 Computer Vision
- **Face Recognition**: Identity management with AWS Rekognition
- **Face Detection**: Video face detection and tracking

### 💻 Development Tools
- **Coding Assistant**: Code review and debugging support
- **Speech-to-Speech**: Real-time voice interaction

## 1. Compliance Checker

### Environment Setup
```bash
# AWS Credentials
AWS_ACCESS_KEY_ID=your_aws_access_key
AWS_SECRET_ACCESS_KEY=your_aws_secret_key
AWS_DEFAULT_REGION=us-east-1
```

### Python SDK
```python
#Analyze videos for regulatory compliance. Requires AWS credentials.
from newberryai import ComplianceChecker

checker = ComplianceChecker()
video_file = 'YOUR.mp4'
compliance_question = 'Is the video compliant with safety regulations such as mask?'

result, status_code = checker.check_compliance(
    video_file=video_file,
    prompt=compliance_question
)
if status_code:
    print(f'Error: {result.get("error", "Unknown error")})')
else:
    print(f'Compliant: {"Yes" if result["compliant"] else "No"}')
    print(f'Analysis: {result["analysis"]}')
```

### CLI Usage
```sh
newberryai compliance --video_file YOUR.mp4 --question "Is the video compliant with safety regulations such as mask?"
newberryai compliance --gradio
```

---

## 2. HealthScribe

### Environment Setup
```bash
# AWS Credentials
AWS_ACCESS_KEY_ID=your_aws_access_key
AWS_SECRET_ACCESS_KEY=your_aws_secret_key
AWS_DEFAULT_REGION=us-east-1
HEALTHSCRIBE_INPUT_BUCKET=your-healthscribe-input-bucket
HEALTHSCRIBE_OUTPUT_BUCKET=your-healthscribe-output-bucket
HEALTHSCRIBE_DATA_ACCESS_ROLE=arn:aws:iam::account:role/your-role
```

### Python SDK
```python
# Medical transcription using AWS HealthScribe. Requires AWS credentials.
from newberryai import HealthScribe
scribe = HealthScribe(
    input_s3_bucket='your-input-bucket',
    data_access_role_arn='arn:aws:iam::992382417943:role/YOUR-role'
)
result = scribe.process(
    file_path=r'YOUR_AUDIO.mp3',
    job_name='JOB-NAME',
    output_s3_bucket='your-output-bucket'
)
print(result["summary"])
```

### CLI Usage
```sh
newberryai healthscribe --file_path YOUR_AUDIO.mp3 --job_name sdktest --output_s3_bucket dax-healthscribe-v2
newberryai healthscribe --gradio
```

---

## 3. Differential Diagnosis (DDx) Assistant

### Environment Setup
```bash
# OpenAI Configuration
OPENAI_API_KEY=your_openai_api_key
```

### Python SDK
```python
#Get assistance with clinical diagnosis.
from newberryai import DDxChat

ddx_chat = DDxChat()
response = ddx_chat.ask('Patient presents with fever, cough, and fatigue for 5 days')
print(response)
```

### CLI Usage
```sh
newberryai ddx --question "Patient presents with fever, cough, and fatigue for 5 days"
newberryai ddx --interactive
newberryai ddx --gradio
```

---

## 4. Excel Formula Generator AI Assistant

# Environment Setup
```bash
# OpenAI Configuration
OPENAI_API_KEY=your_openai_api_key
```

### Python SDK
```python
#Get assistance with Excel formulas.
from newberryai import ExcelExp

excel_expert = ExcelExp()
response = excel_expert.ask(
"Calculate average sales for products that meet specific criteria E.g: give me excel formula to calculate average of my sale for year 2010,2011 sales is in col A, Year in Col B  and Months in Col C"
)
print(response)
```

### CLI Usage
```sh
newberryai excel --question "Calculate average sales for products that meet specific criteria E.g: give me excel formula to calculate average of my sale for year 2010,2011 sales is in col A, Year in Col B  and Months in Col C"
newberryai excel --interactive
newberryai excel --gradio
```

---

## 5. Medical Bill Extractor

### Environment Setup
```bash
# OpenAI Configuration
OPENAI_API_KEY=your_openai_api_key
# AWS Credentials
AWS_ACCESS_KEY_ID=your_aws_access_key
AWS_SECRET_ACCESS_KEY=your_aws_secret_key
```

### Python SDK
```python
#Extract and analyze data from medical bills.
from newberryai import Bill_extractor

extractor = Bill_extractor()
analysis = extractor.analyze_document('Billimg.jpg')
print(analysis)
```

### CLI Usage
```sh
newberryai bill --file_path Billimg.jpg
newberryai bill --interactive
newberryai bill --gradio
```

---

## 6. Coding and Debugging AI Assistant

### Environment Setup
```bash
# OpenAI Configuration
OPENAI_API_KEY=your_openai_api_key
```

### Python SDK
```python
#Analyze code and help you with coding as debugger.
from newberryai import CodeReviewAssistant

code_debugger = CodeReviewAssistant()
response = code_debugger.ask('''Explain and correct below code
def calculate_average(nums):
sum = 0
for num in nums:
sum += num
average = sum / len(nums)
return average

numbers = [10, 20, 30, 40, 50]
result = calculate_average(numbers)
print("The average is:", results)''')
print(response)
```

### CLI Usage
```sh
newberryai code --question "Explain and correct below code
def calculate_average(nums):
sum = 0
for num in nums:
sum += num
average = sum / len(nums)
return average

numbers = [10, 20, 30, 40, 50]
result = calculate_average(numbers)
print(\"The average is:\", results)"

newberryai code --interactive
newberryai code --gradio
```

---

## 7. PII Redactor AI Assistant

### Environment Setup
```bash
# OpenAI Configuration
OPENAI_API_KEY=your_openai_api_key
```

### Python SDK
```python
#Analyze text and remove PII (personally identifiable information) from the text.
from newberryai import PII_Redaction

pii_red = PII_Redaction()
response = pii_red.ask("Patient name is John Doe with fever. he is from Austin,Texas.His email id is john.doe14@email.com")
print(response)
```

### CLI Usage
```sh
newberryai pii --text "Patient name is John Doe with fever. he is from Austin,Texas.His email id is john.doe14@email.com"
newberryai pii --interactive
newberryai pii --gradio
```

---

## 8. PII Extractor AI Assistant

### Environment Setup
```bash
# OpenAI Configuration
OPENAI_API_KEY=your_openai_api_key
```

### Python SDK
```python
#Analyze text and extract PII (personally identifiable information) from the text.
from newberryai import PII_extraction

pii_extract = PII_extraction()
response = pii_extract.ask("Patient name is John Doe with fever. he is from Austin,Texas.His email id is john.doe14@email.com")
print(response)
```

### CLI Usage
```sh
newberryai pii --text "Patient name is John Doe with fever. he is from Austin,Texas.His email id is john.doe14@email.com"
newberryai pii --interactive
newberryai pii --gradio
```

---

## 9. EDA AI assistant

### Environment Setup
```bash
# OpenAI Configuration
OPENAI_API_KEY=your_openai_api_key
```

### Python SDK
```python
#Perform detailed data exploration with real statistics, hypothesis testing, and actionable insights—no code, just direct analysis

from newberryai import EDA
import pandas as pd

eda = EDA()
eda.current_data = pd.read_csv(r'your_csv.csv')

response = eda.ask("What is the average value of column 'xyz'?")
print(response)
```

### CLI Usage
```sh
newberryai eda --file_path your_csv.csv --question "What is the average value of column 'target'?"
newberryai eda --interactive
newberryai eda --gradio
```

---

## 10. PDF Document Summarizer

### Environment Setup
```bash
# OpenAI Configuration
OPENAI_API_KEY=your_openai_api_key
```

### Python SDK
```python
#Extract and summarize content from PDF documents.
from newberryai import DocSummarizer

summarizer = DocSummarizer()
response = summarizer.ask(r'YOUR-pdf.pdf')
print(response)
```

### CLI Usage
```sh
newberryai doc --file_path YOUR-pdf.pdf --question "Extract and summarize content from PDF documents."
newberryai doc --interactive
newberryai doc --gradio
```

---

## 11. PDF Extractor

### Environment Setup
```bash
# OpenAI Configuration
OPENAI_API_KEY=your_openai_api_key
```

### Python SDK
```python
#Extract and query content from PDF documents using embeddings and semantic search. (Async usage)

import asyncio
from newberryai import PDFExtractor

async def pdf_extract_demo():
    extractor = PDFExtractor()
    pdf_id = await extractor.process_pdf(r'YOUR-pdf.pdf')
    response = await extractor.ask_question(pdf_id, 'What is the mode of review in the document?')
    print(response['answer'])
    print("\nSource Chunks:")
    for chunk in response['source_chunks']:
        print(f"\n---\n{chunk}")

#To run the async demo in a notebook cell:
await pdf_extract_demo()
```

### CLI Usage
```sh
newberryai pdf --file_path YOUR-pdf.pdf --question "What is the mode of review in the document?"
newberryai pdf --interactive
newberryai pdf --gradio
```

---

## 12. Video Generator

### Environment Setup
```bash
# AWS Credentials
AWS_ACCESS_KEY_ID=your_aws_access_key
AWS_SECRET_ACCESS_KEY=your_aws_secret_key
BEDROCK_REGION=us-east-1
BEDROCK_MODEL_ID=amazon.nova-canvas-v1:0
```

### Python SDK
```python
#Generate videos from text using Amazon Bedrock's Nova model. Requires AWS credentials.
# Example usage
from newberryai import VideoGenerator
generator = VideoGenerator()
prompt = "A cat dancing on a wall"
async def run_video():
    response = await generator.generate(
        text=prompt,
        duration_seconds=6,
        fps=24,
        dimension="1280x720",
        seed=42
    )
    print(response["message"])
    print("Waiting for video to complete...")
    final_response = await generator.wait_for_completion(response["job_id"])
    print(final_response["message"])
    print(f"Video URL: {final_response['video_url']}")
await run_video()
```

### CLI Usage
```sh
newberryai video --text "A cat dancing on a wall" --duration_seconds 6 --fps 24 --dimension 1280x720 --seed 42
newberryai video --interactive
newberryai video --gradio
```

---

## 13. Image Generator

### Environment Setup
```bash
# AWS Credentials
AWS_ACCESS_KEY_ID=your_aws_access_key
AWS_SECRET_ACCESS_KEY=your_aws_secret_key
BEDROCK_REGION=us-east-1
BEDROCK_MODEL_ID=amazon.titan-image-generator-v1
```

### Python SDK
```python
from newberryai.image_generator import ImageGenerator
import asyncio

generator = ImageGenerator()
prompt = "A lotus in a pond"
result = await generator.generate(
    text= prompt,
    width=512,
    height=512,
    number_of_images=1,
    cfg_scale=8,
    seed=42,
    quality="standard"
)

print(result["message"])
for path in result["images"]:
    print(f"Generated image path: {path}")
```

### CLI Usage
```sh
newberryai image --text "A lotus in a pond" --width 512 --height 512 --number_of_images 1 --cfg_scale 8 --seed 42 --quality standard
newberryai image --interactive
newberryai image --gradio
```

---

## 14. Face Recognition

### Environment Setup
```bash
# AWS Credentials
AWS_ACCESS_KEY_ID=your_aws_access_key
AWS_SECRET_ACCESS_KEY=your_aws_secret_key
REKOGNITION_COLLECTION_ID=your-collection-id
REKOGNITION_REGION=us-east-1
```

### Python SDK
```python
# Import the FaceRecognition class
from newberryai import FaceRecognition

# Initialize face recognition
face_recognition = FaceRecognition()

# Add a face to the collection and recognize a face in one go
add_response = face_recognition.add_to_collect("yourimg.jpeg", "Name")
print(add_response["message"], f"Face ID: {add_response.get('face_id', 'N/A')}")

# Recognize a face from another image
recognize_response = face_recognition.recognize_image("yourimg2.jpeg")
print(recognize_response["message"])
if recognize_response["success"]:
    print(f"Recognized: {recognize_response['name']} (Confidence: {recognize_response['confidence']:.2f}%)")
```

### CLI Usage
```sh
newberryai face --image_path yourimg.jpeg --name Name
newberryai face --image_path yourimg2.jpeg --recognize
newberryai face --interactive
newberryai face --gradio
```

---

## 15. Face Detection

### Environment Setup
```bash
# AWS Credentials
AWS_ACCESS_KEY_ID=your_aws_access_key
AWS_SECRET_ACCESS_KEY=your_aws_secret_key
REKOGNITION_COLLECTION_ID=your-collection-id
REKOGNITION_REGION=us-east-1
```

### Python SDK
```python
# Import and initialize FaceDetection class
from newberryai.face_detection import FaceDetection
face_detector = FaceDetection()

# Add face to collection
add_response = face_detector.add_face_to_collection("yourimg.jpeg", "kirti")
print(add_response["message"])
if add_response["success"]:
    print(f"Face ID: {add_response['face_id']}")

# Process video
results = face_detector.process_video("yourvideo.mp4", max_frames=20)
for detection in results:
    print(f"\nTimestamp: {detection['timestamp']}s")
    if detection.get('external_image_id'):
        print(f"Matched Face: {detection['external_image_id']}")
        print(f"Face ID: {detection['face_id']}")
        print(f"Confidence: {detection['confidence']:.2f}%")
    else:
        print("No match found in collection")
```

### CLI Usage
```sh
newberryai face --image_path yourimg.jpeg --add_to_collection
newberryai face --video_path yourvideo.mp4 --max_frames 20
newberryai face --interactive
newberryai face --gradio
```

---

## 16. NL2SQL

### Environment Setup
```bash
# OpenAI Configuration
OPENAI_API_KEY=your_openai_api_key
# Database Configuration
DB_HOST=localhost
DB_USER=your_db_username
DB_PASSWORD=your_db_password
DB_NAME=your_database_name
DB_PORT=3306
```

### Python SDK
```python
#Natural Language to SQL Query Assistant
# Import the NL2SQL class
from newberryai import NL2SQL
import json
# Initialize NL2SQL processor
nl2sql = NL2SQL()

# Set up the database connection parameters (adjust these accordingly)
host = "127.0.0.1"
user = "user-name"
password = "passward"
database = "your-database-name"
port = 3306

# Connect to the database
nl2sql.connect_to_database(host, user, password, database, port)

# Test a natural language question to SQL conversion
question = "Show all tables"
response = nl2sql.process_query(question)

# Print the results: SQL query, data, and summary
if response["success"]:
    print(f"Generated SQL Query: {response['sql_query']}")
    print(f"Data: {json.dumps(response['data'], indent=2)}")
    print(f"Summary: {response['summary']}")
else:
    print(f"Error: {response['message']}")
```

### CLI Usage
```sh
newberryai sql --question "Show all tables"
newberryai sql --interactive
newberryai sql --gradio
```

---

## 17. Virtual Try-On

### Environment Setup
```bash
# Fashn API Configuration
FASHN_API_KEY=your_fashn_api_key
FASHN_API_URL=https://api.fashn.ai/v1
```

### Python SDK
```python
# Generate virtual try-on images using AI. Requires Fashn API credentials.
import base64
import asyncio
from newberryai import VirtualTryOn
try_on = VirtualTryOn()
request = await try_on.process(
    model_image='model.jpg',
    garment_image='image.png',
    category='tops'
)
async def tryon_demo():
    job_id = request["job_id"]
    while True:
        status = await try_on.get_status(job_id)
        if status["status"] in ['completed', 'failed']:
            break
        await asyncio.sleep(3)
    if status["status"] == "completed" and status["output"]:
        print('Generated images:')
        for url in status["output"]:
            print(url)
# Run the demo
await tryon_demo()
```

### CLI Usage
```sh
newberryai tryon --model_image model.jpg --garment_image image.png --category tops
newberryai tryon --interactive
newberryai tryon --gradio
```

---

## 18. Speech-to-Speech

### Environment Setup
```bash
# OpenAI Configuration
OPENAI_API_KEY=your_openai_api_key
```

### Python SDK
```python
# Real-time voice interaction with an AI assistant.
from newberryai.speechtospeech import RealtimeApp

# Ensure you have set your OPENAI_API_KEY environment variable
# and installed necessary audio drivers and dependencies (`pip install "openai[realtime]"`).
app = RealtimeApp()
app.run()
```

### CLI Usage
```sh
newberryai speech_to_speech
```

---

<<<<<<< HEAD
## 19. Image Search (CLIP + FAISS + S3)

### Description
Search your S3 image collection using natural language queries. Images are embedded using CLIP, indexed with FAISS, and stored in S3. Supports both CLI and Python SDK usage.

### Environment Setup
```bash
# AWS Credentials
AWS_ACCESS_KEY_ID=your_aws_access_key
AWS_SECRET_ACCESS_KEY=your_aws_secret_key
AWS_DEFAULT_REGION=us-east-1
image_search_S3_bucketname=your_s3_bucket_name 
=======
## 19. Handwriting to Text Converter

### Environment Setup
```bash
# OpenAI Configuration 
OPENAI_API_KEY=your_openai_api_key
>>>>>>> 3549c597
```

### Python SDK
```python
<<<<<<< HEAD
from newberryai import ImageSearch

# Initialize with your S3 bucket name
searcher = ImageSearch(s3_bucket='your-bucket-name')

# Build the index (run once, or when new images are added)
searcher.build_index
#searcher.build_index(prefix='optional/folder/')

# Search for images by text
results = searcher.search('I want a red jacket', k=5)
for r in results:
    print(r['image_url'], r['folder'], r['distance'])
=======
# Extract handwritten text from an image using AI.
from newberryai import Handwrite2Text

# Initialize the handwriting-to-text converter
handwriter = Handwrite2Text()

# Path to your handwritten document image
image_path = 'handwritten_note.jpg'

# Extract handwritten text from the image
extracted_text = handwriter.extract_text(image_path)

print("Extracted Handwritten Text:")
print(extracted_text)
>>>>>>> 3549c597
```

### CLI Usage
```sh
<<<<<<< HEAD
# Build the index (run once, or when new images are added)
newberryai image_search --s3_bucket your-bucket-name --build_index --prefix optional/folder/

# Search via CLI (get image URLs in terminal)
newberryai image_search --s3_bucket your-bucket-name --cli

# Launch Gradio UI for interactive search
newberryai image_search --s3_bucket your-bucket-name --gradio
```

### Notes
- If your S3 images are private, the URLs may not be viewable in a browser unless you use presigned URLs or make the images public.
- To download images, copy the URLs from the CLI output and use your browser or a tool like `wget` or `curl`.

=======
newberryai handwritten2text --file_path handwritten_note.jpg
newberryai handwritten2text --gradio
```

>>>>>>> 3549c597
---

## ⚙️Requirements

- Python 3.8+
- AWS Account (for AWS-powered features)
- OpenAI API key
- Additional API keys for specific features:
  - Fashn API credentials (for Virtual Try-On)
  - Database access (for NL2SQL)
---
## 🛠️ Troubleshooting

- SSL errors:  
  ```sh
  pip install --upgrade certifi
  export SSL_CERT_FILE=$(python -c "import certifi; print(certifi.where())")
  ```

---
## 📄 License

MIT License<|MERGE_RESOLUTION|>--- conflicted
+++ resolved
@@ -722,46 +722,16 @@
 
 ---
 
-<<<<<<< HEAD
-## 19. Image Search (CLIP + FAISS + S3)
-
-### Description
-Search your S3 image collection using natural language queries. Images are embedded using CLIP, indexed with FAISS, and stored in S3. Supports both CLI and Python SDK usage.
-
-### Environment Setup
-```bash
-# AWS Credentials
-AWS_ACCESS_KEY_ID=your_aws_access_key
-AWS_SECRET_ACCESS_KEY=your_aws_secret_key
-AWS_DEFAULT_REGION=us-east-1
-image_search_S3_bucketname=your_s3_bucket_name 
-=======
 ## 19. Handwriting to Text Converter
 
 ### Environment Setup
 ```bash
 # OpenAI Configuration 
 OPENAI_API_KEY=your_openai_api_key
->>>>>>> 3549c597
-```
-
-### Python SDK
-```python
-<<<<<<< HEAD
-from newberryai import ImageSearch
-
-# Initialize with your S3 bucket name
-searcher = ImageSearch(s3_bucket='your-bucket-name')
-
-# Build the index (run once, or when new images are added)
-searcher.build_index
-#searcher.build_index(prefix='optional/folder/')
-
-# Search for images by text
-results = searcher.search('I want a red jacket', k=5)
-for r in results:
-    print(r['image_url'], r['folder'], r['distance'])
-=======
+```
+
+### Python SDK
+```python
 # Extract handwritten text from an image using AI.
 from newberryai import Handwrite2Text
 
@@ -776,32 +746,14 @@
 
 print("Extracted Handwritten Text:")
 print(extracted_text)
->>>>>>> 3549c597
-```
-
-### CLI Usage
-```sh
-<<<<<<< HEAD
-# Build the index (run once, or when new images are added)
-newberryai image_search --s3_bucket your-bucket-name --build_index --prefix optional/folder/
-
-# Search via CLI (get image URLs in terminal)
-newberryai image_search --s3_bucket your-bucket-name --cli
-
-# Launch Gradio UI for interactive search
-newberryai image_search --s3_bucket your-bucket-name --gradio
-```
-
-### Notes
-- If your S3 images are private, the URLs may not be viewable in a browser unless you use presigned URLs or make the images public.
-- To download images, copy the URLs from the CLI output and use your browser or a tool like `wget` or `curl`.
-
-=======
+```
+
+### CLI Usage
+```sh
 newberryai handwritten2text --file_path handwritten_note.jpg
 newberryai handwritten2text --gradio
 ```
 
->>>>>>> 3549c597
 ---
 
 ## ⚙️Requirements
