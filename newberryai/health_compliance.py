--- conflicted
+++ resolved
@@ -150,12 +150,7 @@
                         "combined_analysis": f"Error analyzing frames after {max_retries} attempts: {str(e)}",
                         "compliant": False
                     }
-<<<<<<< HEAD
-                time.sleep(2**max_retries)  # Wait before retrying
-=======
                 time.sleep(2**retry_count)  # Wait before retrying
->>>>>>> a163fcc3
-
 
 class ComplianceChecker:
     """Main class for checking video compliance using Claude."""
