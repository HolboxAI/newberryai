import argparse
import sys
import os 
import pandas as pd
from newberryai import (ComplianceChecker, HealthScribe, DDxChat, Bill_extractor, ExcelExp, CodeReviewAssistant, RealtimeApp, PII_Redaction, PII_extraction, DocSummarizer, EDA, VideoGenerator, ImageGenerator, FaceRecognition, NL2SQL, PDFExtractor, FaceDetection,Handwrite2Text)
import asyncio
from pathlib import Path
import json
import base64
from newberryai.virtual_tryon import VirtualTryOn
from .agent import Agent
from newberryai.image_search import ImageSearch

def compliance_command(args):
    """Handle the compliance subcommand."""
    checker = ComplianceChecker()
    
    result, status_code = checker.check_compliance(args.video_file, args.question)
    
    if status_code:
        print(f"Error: {result.get('error', 'Unknown error')}")
        sys.exit(1)
    
    print("\n=== Compliance Analysis ===")
    print(f"Compliant: {'Yes' if result['compliant'] else 'No'}")
    print("\n=== Analysis Details ===")
    print(result["analysis"])


def healthscribe_command(args):
    """Handle the healthscribe subcommand."""
    healthscribe = HealthScribe(
        data_access_role_arn=args.data_access_role_arn,
        input_s3_bucket=args.input_s3_bucket,
        
    )
    
    summary = healthscribe.process(
        file_path=args.file_path,
        job_name=args.job_name,
        output_s3_bucket=args.output_s3_bucket,
        s3_key=args.s3_key
    )
    
    print("\n=== Medical Transcription Summary ===")
    print(summary.summary)


def differential_diagnosis_command(args):
    ddx_chat = DDxChat()
    
    if args.gradio:
        print("Launching Gradio interface for DDx Assistant")
        ddx_chat.start_gradio()
    elif args.interactive:
        print("Starting interactive session for DDx Assistant")
        ddx_chat.run_cli()
    elif args.clinical_indication:
        print(f"Question: {args.clinical_indication}\n")
        response = ddx_chat.ask(args.clinical_indication)
        print("Response:")
        print(response)
    else: 
        print("Check the argument via --help")

def excel_formula_command(args):
    Excelo_chat = ExcelExp()
    
    if args.gradio:
        print("Launching Gradio interface for AI Assistant")
        Excelo_chat.start_gradio()
    elif args.interactive:
        print("Starting interactive session for AI Assistant")
        Excelo_chat.run_cli()
    elif args.Excel_query:
        print(f"Question: {args.Excel_query}\n")
        response = Excelo_chat.ask(args.Excel_query)
        print("Response:")
        print(response)
    else: 
        print("Check the argument via --help")

def code_debugger_command(args):
    debugger = CodeReviewAssistant()
    
    if args.gradio:
        print("Launching Gradio interface for AI Assistant")
        debugger.start_gradio()
    elif args.interactive:
        print("Starting interactive session for AI Assistant")
        debugger.run_cli()
    elif args.code_query:
        print(f"Question: {args.code_query}\n")
        response = debugger.ask(args.code_query)
        print("Response:")
        print(response)
    else: 
        print("Check the argument via --help")

def pii_redactor_command(args):
    pii_red = PII_Redaction()
    
    if args.gradio:
        print("Launching Gradio interface for AI Assistant")
        pii_red.start_gradio()
    elif args.interactive:
        print("Starting interactive session for AI Assistant")
        pii_red.run_cli()
    elif args.text:
        print(f"Question: {args.text}\n")
        response = pii_red.ask(args.text)
        print("Response:")
        print(response)
    else: 
        print("Check the argument via --help")

def pii_extractor_command(args):
    pii_red = PII_extraction()
    
    if args.gradio:
        print("Launching Gradio interface for AI Assistant")
        pii_red.start_gradio()
    elif args.interactive:
        print("Starting interactive session for AI Assistant")
        pii_red.run_cli()
    elif args.text:
        print(f"Question: {args.text}\n")
        response = pii_red.ask(args.text)
        print("Response:")
        print(response)
    else: 
        print("Check the argument via --help")

def speech_to_speech_command(args):
    """Handle the speech-to-speech subcommand."""
    print("Launching Speech-to-Speech Assistant...")
    app = RealtimeApp()
    app.run()


def medical_bill_extractor_command(args):
    extract_bill = Bill_extractor()
    if args.gradio:
        print(f"Launching Gradio interface for Document Analysis")
        extract_bill.start_gradio()

    elif args.interactive:
        extract_bill.run_cli()

    elif args.file_path:
        # Validate that the file exists
        if not os.path.exists(args.file_path):
            print(f"Error: Document file not found at path: {args.file_path}")
            sys.exit(1)
        
        print(f"Analyzing document: {args.file_path}")
        response = extract_bill.analyze_document(args.file_path)
        
        print("\nAnalysis:")
        print(response)
    else:
        print("Check the argument via --help")

def pdf_summarizer_command(args):
    """Handle the PDF summarizer subcommand."""
    summarizer = DocSummarizer()
    
    if args.gradio:
        print("Launching Gradio interface for PDF Summarizer")
        summarizer.start_gradio()
    elif args.interactive:
        print("Starting interactive session for PDF Summarizer")
        summarizer.run_cli()
    elif args.file_path:
        # Validate that the document file exists
        if not os.path.exists(args.file_path):
            print(f"Error: Document file not found at path: {args.file_path}")
            sys.exit(1)
        
        print(f"Analyzing document: {args.file_path}")
        response = summarizer.ask(args.file_path)
        
        print("\nSummary:")
        print(response)
    else:
        print("Check the argument via --help")

def eda_command(args):
    """Handle the EDA subcommand."""
    eda = EDA()
    
    if args.gradio:
        print("Launching Gradio interface for EDA Assistant")
        eda.start_gradio()
    elif args.interactive:
        print("Starting interactive session for EDA Assistant")
        eda.run_cli()
    elif args.file_path:
        # Validate that the file exists
        if not os.path.exists(args.file_path):
            print(f"Error: File not found at path: {args.file_path}")
            sys.exit(1)
        
        print(f"Loaded dataset: {args.file_path}")
        eda.current_data = pd.read_csv(args.file_path)
        print("You can now ask questions about the data using the interactive CLI (use --interactive) or Gradio (use --gradio).")
        if args.visualize:
            print("\nGenerating visualizations...")
            eda.visualize_data()
    else:
        print("Check the argument via --help")

def video_generator_command(args):
    """Handle the video generator subcommand."""
    generator = VideoGenerator()
    
    if args.gradio:
        print("Launching Gradio interface for Video Generator")
        generator.start_gradio()
    elif args.interactive:
        print("Starting interactive session for Video Generator")
        generator.run_cli()
    elif args.text:
        try:
            # Create request with provided parameters
            request = generator.VideoRequest(
                text=args.text,
                duration_seconds=args.duration,
                fps=args.fps,
                dimension=args.dimension,
                seed=args.seed
            )
            
            # Generate video
            print("Starting video generation...")
            loop = asyncio.get_event_loop()
            response = loop.run_until_complete(generator.generate(request))
            
            print("Waiting for video generation to complete...")
            final_response = loop.run_until_complete(generator.wait_for_completion(response.job_id))
            
            if final_response.status == "COMPLETED":
                print(f"Video generated successfully!")
                print(f"Video URL: {final_response.video_url}")
                
                # Download video if output path is specified
                if args.output:
                    output_path = Path(args.output)
                    if not output_path.parent.exists():
                        output_path.parent.mkdir(parents=True)
                    
                    # Download the video using the presigned URL
                    import requests
                    response = requests.get(final_response.video_url)
                    with open(output_path, 'wb') as f:
                        f.write(response.content)
                    print(f"Video saved to: {output_path}")
            else:
                print(f"Video generation failed: {final_response.message}")
                
        except Exception as e:
            print(f"Error: {str(e)}", file=sys.stderr)
            sys.exit(1)
    else:
        print("Check the argument via --help")

def image_generator_command(args):
    """Handle the image generator subcommand."""
    generator = ImageGenerator()
    
    if args.gradio:
        print("Launching Gradio interface for Image Generator")
        generator.start_gradio()
    elif args.interactive:
        print("Starting interactive session for Image Generator")
        generator.run_cli()
    elif args.text:
        try:
            # Create request with provided parameters
            request = generator.ImageRequest(
                text=args.text,
                width=args.width,
                height=args.height,
                number_of_images=args.number_of_images,
                cfg_scale=args.cfg_scale,
                seed=args.seed,
                quality=args.quality
            )
            
            # Generate images
            print("Generating images...")
            loop = asyncio.get_event_loop()
            response = loop.run_until_complete(generator.generate(request))
            
            print(f"\nImages generated successfully!")
            print(f"Images saved in: {response.local_path}")
            print("\nImage URLs:")
            for url in response.images:
                print(url)
                
        except Exception as e:
            print(f"Error: {str(e)}", file=sys.stderr)
            sys.exit(1)
    else:
        print("Check the argument via --help")

def face_recognition_command(args):
    """Handle the face recognition subcommand."""
    face_recognition = FaceRecognition()
    
    if args.gradio:
        print("Launching Gradio interface for Face Recognition")
        face_recognition.start_gradio()
    elif args.interactive:
        print("Starting interactive session for Face Recognition")
        face_recognition.run_cli()
    elif args.image_path:
        try:
            if args.add:
                if not args.name:
                    print("Error: Name is required when adding a face")
                    sys.exit(1)
                response = face_recognition.add_to_collect(args.image_path, args.name)
            else:
                response = face_recognition.recognize_image(args.image_path)
            
            print("\nResult:")
            print(response["message"])
            if response["success"]:
                if response.get("name"):
                    print(f"Name: {response['name']}")
                if response.get("confidence"):
                    print(f"Confidence: {response['confidence']:.2f}%")
                if response.get("face_id"):
                    print(f"Face ID: {response['face_id']}")
        except Exception as e:
            print(f"Error: {str(e)}", file=sys.stderr)
            sys.exit(1)
    else:
        print("Check the argument via --help")

def nl2sql_command(args):
    """Handle the NL2SQL subcommand."""
    nl2sql = NL2SQL()
    
    if args.gradio:
        print("Launching Gradio interface for NL2SQL")
        nl2sql.start_gradio()
    elif args.interactive:
        print("Starting interactive session for NL2SQL")
        nl2sql.run_cli()
    elif args.question:
        # Check if database credentials are provided
        if not all([args.user, args.password, args.database]):
            print("Error: Database credentials (--user, --password, --database) are required when using --question")
            sys.exit(1)
            
        try:
            # Connect to database
            nl2sql.connect_to_database(
                host=args.host,
                user=args.user,
                password=args.password,
                database=args.database,
                port=args.port
            )
            
            # Process query
            response = nl2sql.process_query(args.question)
            
            print("\nResults:")
            if response["success"]:
                print(f"Generated SQL: {response['sql_query']}")
                print(f"Data: {json.dumps(response['data'], indent=2)}")
                print(f"Summary: {response['summary']}")
            else:
                print(f"Error: {response['message']}")
            
        except Exception as e:
            print(f"Error: {str(e)}", file=sys.stderr)
            sys.exit(1)
    else:
        print("Check the argument via --help")

def pdf_extraction_command(args):
    """Handle the PDF extraction subcommand."""
    extractor = PDFExtractor()
    
    if args.gradio:
        print("Launching Gradio interface for PDF Extraction")
        extractor.start_gradio()
    elif args.interactive:
        print("Starting interactive session for PDF Extraction")
        extractor.run_cli()
    elif args.file_path:
        # Validate that the file exists
        if not os.path.exists(args.file_path):
            print(f"Error: PDF file not found at path: {args.file_path}")
            sys.exit(1)
        
        print(f"Processing PDF: {args.file_path}")
        loop = asyncio.get_event_loop()
        pdf_id = loop.run_until_complete(extractor.process_pdf(args.file_path))
        
        if args.question:
            response = loop.run_until_complete(extractor.ask_question(pdf_id, args.question))
            print("\nAnswer:")
            print(response["answer"])
            print("\nSource Chunks:")
            for chunk in response["source_chunks"]:
                print(f"\n---\n{chunk}")
    else:
        print("Check the argument via --help")

def face_detection_command(args):
    """Handle the face detection subcommand."""
    face_detector = FaceDetection()
    
    if args.gradio:
        print("Launching Gradio interface for Face Detection")
        face_detector.start_gradio()
    elif args.interactive:
        print("Starting interactive session for Face Detection")
        face_detector.run_cli()
    elif args.add_image and args.name:
        try:
            # Add face to collection
            print(f"Adding face to collection: {args.name}")
            response = face_detector.add_face_to_collection(args.add_image, args.name)
            
            print("\nResult:")
            print(response["message"])
            if response["success"]:
                print(f"Face ID: {response['face_id']}")
                    
        except Exception as e:
            print(f"Error: {str(e)}", file=sys.stderr)
            sys.exit(1)
    elif args.video_path:
        try:
            # Process video
            print("Processing video...")
            results = face_detector.process_video(args.video_path, args.max_frames)
            
            print("\nDetection Results:")
            for detection in results:
                print(f"\nTimestamp: {detection['timestamp']}s")
                if detection.get('external_image_id'):
                    print(f"Matched Face: {detection['external_image_id']}")
                    print(f"Face ID: {detection['face_id']}")
                    print(f"Confidence: {detection['confidence']:.2f}%")
                else:
                    print("No match found in collection")
                    
        except Exception as e:
            print(f"Error: {str(e)}", file=sys.stderr)
            sys.exit(1)
    else:
        print("Check the argument via --help")

def virtual_tryon_command(args):
    """Handle the virtual try-on subcommand."""
    try_on = VirtualTryOn()
    
    if args.gradio:
        print("Launching Gradio interface for Virtual Try-On")
        try_on.start_gradio()
    elif args.interactive:
        print("Starting interactive session for Virtual Try-On")
        try_on.run_cli()
    elif args.model_image and args.garment_image:
        try:
            # Convert images to base64
            model_b64 = base64.b64encode(open(args.model_image, "rb").read()).decode()
            garment_b64 = base64.b64encode(open(args.garment_image, "rb").read()).decode()
            
            # Create request
            request = try_on.TryOnRequest(
                model_image=model_b64,
                garment_image=garment_b64,
                category=args.category
            )
            
            # Process request
            print("Processing virtual try-on...")
            loop = asyncio.get_event_loop()
            response = loop.run_until_complete(try_on.process(request))
            
            # Wait for completion
            while True:
                status = loop.run_until_complete(try_on.get_status(response.job_id))
                if status.status in ["completed", "failed"]:
                    break
                asyncio.sleep(3)
            
            if status.status == "completed" and status.output:
                print("\nVirtual try-on completed successfully!")
                print("\nGenerated images:")
                for url in status.output:
                    print(url)
            else:
                print("\nVirtual try-on failed!")
                
        except Exception as e:
            print(f"Error: {str(e)}", file=sys.stderr)
            sys.exit(1)
    else:
        print("Check the argument via --help")

def agent_command(args):
    """Handle agent-related commands"""
    agent = Agent()
    
    if args.gradio:
        print("Launching Gradio interface for Agent")
        agent.start_gradio()
    elif args.interactive:
        print("Starting interactive session for Agent")
        agent.run_cli()
    elif args.query:
        print(f"Query: {args.query}\n")
        response = agent.process_query(args.query)
        print("Response:")
        print(response)
    else:
        print("Check the argument via --help")

<<<<<<< HEAD
def image_search_command(args):
    searcher = ImageSearch(s3_bucket=args.s3_bucket)
    if args.build_index:
        searcher.build_index(prefix=args.prefix)
    elif args.gradio:
        searcher.start_gradio()
    elif args.cli:
        searcher.run_cli()
    else:
        print("No action specified. Use --build_index, --gradio, or --cli.")

=======
def handwrite2text_command(args):
    handwriter = Handwrite2Text()
    if args.gradio:
        print("Launching Gradio interface for Handwriting to Text Converter")
        handwriter.start_gradio()
    elif args.interactive:
        print("Starting interactive session for Handwriting to Text Converter")
        handwriter.run_cli()
    elif args.file_path:
        if not os.path.exists(args.file_path):
            print(f"Error: Image file not found at path: {args.file_path}")
            sys.exit(1)
        print(f"Extracting text from: {args.file_path}")
        response = handwriter.extract_text(args.file_path)
        print("\nExtracted Text:")
        print(response)
    else:
        print("Check the argument via --help")
>>>>>>> 3549c597
def main():
    """Command line interface for NewberryAI tools."""
    parser = argparse.ArgumentParser(description='NewberryAI - AI Powered tools using LLMs ')
    subparsers = parser.add_subparsers(dest='command', help='Available commands')
    subparsers.required = True
    
    # Compliance Check Command
    compliance_parser = subparsers.add_parser('compliance', help='Run compliance check on video')
    compliance_parser.add_argument('--video_file', required=True, help='Path to the video file')
    compliance_parser.add_argument('--question', required=True, help='Compliance question to check')
    compliance_parser.set_defaults(func=compliance_command)
    
    # Healthscribe Command
    healthscribe_parser = subparsers.add_parser('healthscribe', help='Run medical transcription using AWS HealthScribe')
    healthscribe_parser.add_argument('--file_path', required=True, help='Path to the audio file')
    healthscribe_parser.add_argument('--job_name', required=True, help='Transcription job name')
    healthscribe_parser.add_argument('--data_access_role_arn', required=True, 
                                     help='ARN of role with S3 bucket permissions')
    healthscribe_parser.add_argument('--input_s3_bucket', required=True, help='Input S3 bucket name')
    healthscribe_parser.add_argument('--output_s3_bucket', required=True, help='Output S3 bucket name')
    healthscribe_parser.add_argument('--s3_key', default=None, 
                                     help='S3 key for the uploaded audio file (Optional)')
    healthscribe_parser.set_defaults(func=healthscribe_command)
    

    # Differential Diagonosis Command 
    differential_diagnosis_parser = subparsers.add_parser('ddx', help='Run differential Diagnosis on medical data')
    differential_diagnosis_parser.add_argument("--clinical_indication", "-ci", type=str, help="Clinical question for the DDx Assistant")
    differential_diagnosis_parser.add_argument("--gradio", "-g", action="store_true", 
                        help="Launch Gradio interface")
    differential_diagnosis_parser.add_argument("--interactive", "-i", action="store_true",
                        help="Run in interactive CLI mode")
    differential_diagnosis_parser.set_defaults(func=differential_diagnosis_command)

    # Excel Formula Generator Command 
    Excelo_parser = subparsers.add_parser('ExcelO', help='Ask Excel Formula for your spreadsheet')
    Excelo_parser.add_argument("--Excel_query", "-Eq", type=str, help="Your Excel Query for AI Assistant")
    Excelo_parser.add_argument("--gradio", "-g", action="store_true", 
                        help="Launch Gradio interface")
    Excelo_parser.add_argument("--interactive", "-i", action="store_true",
                        help="Run in interactive CLI mode")
    Excelo_parser.set_defaults(func=excel_formula_command)

    # Code Assistant and Debugger
    coder_parser = subparsers.add_parser('Coder', help='Ask for help in python coding')
    coder_parser.add_argument("--code_query", "-cq", type=str, help="Your Code Query for AI Assistant")
    coder_parser.add_argument("--gradio", "-g", action="store_true", 
                        help="Launch Gradio interface")
    coder_parser.add_argument("--interactive", "-i", action="store_true",
                        help="Run in interactive CLI mode")
    coder_parser.set_defaults(func=code_debugger_command)

    # PII Redactor AI Assistant
    pii_parser = subparsers.add_parser('PII_Red', help='Ask for help in redaction of PII from text')
    pii_parser.add_argument("--text", "-t", type=str, help="Your text for AI Assistant")
    pii_parser.add_argument("--gradio", "-g", action="store_true", 
                        help="Launch Gradio interface")
    pii_parser.add_argument("--interactive", "-i", action="store_true",
                        help="Run in interactive CLI mode")
    pii_parser.set_defaults(func=pii_redactor_command)

    # PII Extractor AI Assistant
    pii_ex_parser = subparsers.add_parser('PII_extract', help='Ask for help in extraction of PII from text')
    pii_ex_parser.add_argument("--text", "-t", type=str, help="Your text for AI Assistant")
    pii_ex_parser.add_argument("--gradio", "-g", action="store_true", 
                        help="Launch Gradio interface")
    pii_ex_parser.add_argument("--interactive", "-i", action="store_true",
                        help="Run in interactive CLI mode")
    pii_ex_parser.set_defaults(func=pii_extractor_command)


    # Medical Bill Extractor Command 
    medical_bill_extractor_parser = subparsers.add_parser('bill_extract', help='Extract metadata from medical bills')
    medical_bill_extractor_parser.add_argument("--file_path", "-fp", type=str, help="Path to a document to analyze")
    medical_bill_extractor_parser.add_argument("--gradio", "-g", action="store_true", 
                        help="Launch Gradio interface")
    medical_bill_extractor_parser.add_argument("--interactive", "-i", action="store_true",
                        help="Run in interactive CLI mode")
    medical_bill_extractor_parser.set_defaults(func=medical_bill_extractor_command)
    
    # Speech to speech
    speech_to_speech_parser = subparsers.add_parser('speech_to_speech', help='Launch real-time Speech-to-Speech AI Assistant')
    speech_to_speech_parser.set_defaults(func=speech_to_speech_command)

    # PDF Summarizer Command
    pdf_summarizer_parser = subparsers.add_parser('pdf_summarizer', help='Extract and summarize content from PDF documents')
    pdf_summarizer_parser.add_argument("--file_path", "-d", type=str, help="Path to the PDF document to analyze")
    pdf_summarizer_parser.add_argument("--gradio", "-g", action="store_true", 
                        help="Launch Gradio interface")
    pdf_summarizer_parser.add_argument("--interactive", "-i", action="store_true",
                        help="Run in interactive CLI mode")
    pdf_summarizer_parser.set_defaults(func=pdf_summarizer_command)

    # EDA Command
    eda_parser = subparsers.add_parser('eda', help='Perform Exploratory Data Analysis on datasets')
    eda_parser.add_argument("--file_path", "-f", type=str, help="Path to the CSV file to analyze")
    eda_parser.add_argument("--gradio", "-g", action="store_true", 
                        help="Launch Gradio interface")
    eda_parser.add_argument("--interactive", "-i", action="store_true",
                        help="Run in interactive CLI mode")
    eda_parser.add_argument("--visualize", "-v", action="store_true",
                        help="Generate visualizations for the dataset")
    eda_parser.set_defaults(func=eda_command)

    # Video Generator Command
    video_parser = subparsers.add_parser('video', help='Generate videos from text using AI')
    video_parser.add_argument("--text", "-t", type=str, help="Text prompt for video generation")
    video_parser.add_argument("--duration", "-d", type=int, default=6, help="Duration in seconds (1-30)")
    video_parser.add_argument("--fps", "-f", type=int, default=24, help="Frames per second (1-60)")
    video_parser.add_argument("--dimension", "-dim", default="1280x720", 
                          choices=["1280x720", "1920x1080", "3840x2160"],
                          help="Video dimensions")
    video_parser.add_argument("--seed", "-s", type=int, default=42, help="Random seed for generation")
    video_parser.add_argument("--output", "-o", help="Output file path for the video")
    video_parser.add_argument("--gradio", "-g", action="store_true", 
                        help="Launch Gradio interface")
    video_parser.add_argument("--interactive", "-i", action="store_true",
                        help="Run in interactive CLI mode")
    video_parser.set_defaults(func=video_generator_command)

    # Image Generator Command
    image_parser = subparsers.add_parser('image', help='Generate images from text using AI')
    image_parser.add_argument("--text", "-t", type=str, help="Text prompt for image generation")
    image_parser.add_argument("--width", "-w", type=int, default=1024, help="Width of the image (512-1024)")
    image_parser.add_argument("--height", "-ht", type=int, default=1024, help="Height of the image (512-1024)")
    image_parser.add_argument("--number_of_images", "-n", type=int, default=1, help="Number of images to generate (1-4)")
    image_parser.add_argument("--cfg_scale", "-c", type=int, default=8, help="CFG scale (1-20)")
    image_parser.add_argument("--seed", "-s", type=int, default=42, help="Random seed for generation")
    image_parser.add_argument("--quality", "-q", default="standard", 
                          choices=["standard", "premium"],
                          help="Quality of the generated image")
    image_parser.add_argument("--gradio", "-g", action="store_true", 
                        help="Launch Gradio interface")
    image_parser.add_argument("--interactive", "-i", action="store_true",
                        help="Run in interactive CLI mode")
    image_parser.set_defaults(func=image_generator_command)

    # Face Recognition Command
    face_parser = subparsers.add_parser('face_recognig', help='Face recognition using AWS Rekognition')
    face_parser.add_argument("--image_path", "-i", type=str, help="Path to the image file")
    face_parser.add_argument("--add", "-a", action="store_true", help="Add face to collection")
    face_parser.add_argument("--name", "-n", type=str, help="Name to associate with the face (required for add)")
    face_parser.add_argument("--gradio", "-g", action="store_true", 
                        help="Launch Gradio interface")
    face_parser.add_argument("--interactive", "-int", action="store_true",
                        help="Run in interactive CLI mode")
    face_parser.set_defaults(func=face_recognition_command)

    # NL2SQL Command
    nl2sql_parser = subparsers.add_parser('nl2sql', help='Convert natural language to SQL queries')
    nl2sql_parser.add_argument("--question", "-q", type=str, help="Natural language question to convert to SQL")
    nl2sql_parser.add_argument("--host", type=str, default="localhost", help="Database host")
    nl2sql_parser.add_argument("--user", type=str, help="Database username")
    nl2sql_parser.add_argument("--password", type=str, help="Database password")
    nl2sql_parser.add_argument("--database", type=str, help="Database name")
    nl2sql_parser.add_argument("--port", type=int, default=3306, help="Database port")
    nl2sql_parser.add_argument("--gradio", "-g", action="store_true", 
                        help="Launch Gradio interface")
    nl2sql_parser.add_argument("--interactive", "-i", action="store_true",
                        help="Run in interactive CLI mode")
    nl2sql_parser.set_defaults(func=nl2sql_command)

    # PDF Extraction Command
    pdf_extraction_parser = subparsers.add_parser('pdf_extract', help='Extract and query content from PDF documents')
    pdf_extraction_parser.add_argument("--file_path", "-f", type=str, help="Path to the PDF document to analyze")
    pdf_extraction_parser.add_argument("--question", "-q", type=str, help="Question to ask about the PDF content")
    pdf_extraction_parser.add_argument("--gradio", "-g", action="store_true", 
                        help="Launch Gradio interface")
    pdf_extraction_parser.add_argument("--interactive", "-i", action="store_true",
                        help="Run in interactive CLI mode")
    pdf_extraction_parser.set_defaults(func=pdf_extraction_command)

    # Face Detection Command
    face_detect_parser = subparsers.add_parser('face_detect', help='Process videos and detect faces using AWS Rekognition')
    face_detect_parser.add_argument("--video_path", "-v", type=str, help="Path to the video file")
    face_detect_parser.add_argument("--max_frames", "-m", type=int, default=20, help="Maximum number of frames to process")
    face_detect_parser.add_argument("--add_image", "-a", type=str, help="Path to the image to add to collection")
    face_detect_parser.add_argument("--name", "-n", type=str, help="Name to associate with the image")
    face_detect_parser.add_argument("--gradio", "-g", action="store_true", 
                        help="Launch Gradio interface")
    face_detect_parser.add_argument("--interactive", "-i", action="store_true",
                        help="Run in interactive CLI mode")
    face_detect_parser.set_defaults(func=face_detection_command)

    # Virtual Try-On Command
    tryon_parser = subparsers.add_parser('tryon', help='Generate virtual try-on images')
    tryon_parser.add_argument("--model_image", "-m", type=str, help="Path to model image")
    tryon_parser.add_argument("--garment_image", "-g", type=str, help="Path to garment image")
    tryon_parser.add_argument("--category", "-c", default="tops",
                          choices=["tops", "bottoms", "dresses", "outerwear"],
                          help="Category of the garment")
    tryon_parser.add_argument("--gradio", "-G", action="store_true", 
                        help="Launch Gradio interface")
    tryon_parser.add_argument("--interactive", "-i", action="store_true",
                        help="Run in interactive CLI mode")
    tryon_parser.set_defaults(func=virtual_tryon_command)

    # Add agent subparser
    agent_parser = subparsers.add_parser('agent', help='Run the agent')
    agent_parser.add_argument('--gradio', '-g', action='store_true', help='Launch Gradio interface')
    agent_parser.add_argument('--interactive', '-i', action='store_true', help='Run in interactive mode')
    agent_parser.add_argument('--query', '-q', type=str, help='Process a single query')
    # Handwrite2Text Command
    handwrite2text_parser = subparsers.add_parser('handwrite2text', help='Convert handwritten document images to digital text')
    handwrite2text_parser.add_argument('--file_path', '-f', type=str, help='Path to the handwritten image file')
    handwrite2text_parser.add_argument('--gradio', '-g', action='store_true', help='Launch Gradio interface')
    handwrite2text_parser.add_argument('--interactive', '-i', action='store_true', help='Run in interactive CLI mode')
    handwrite2text_parser.set_defaults(func=handwrite2text_command)

    # Image Search Command
    image_search_parser = subparsers.add_parser('image_search', help='Image search using S3, CLIP, and FAISS')
    image_search_parser.add_argument('--s3_bucket', required=True, help='S3 bucket name')
    image_search_parser.add_argument('--build_index', action='store_true', help='Build index from S3 images')
    image_search_parser.add_argument('--prefix', default='', help='S3 prefix/folder (optional)')
    image_search_parser.add_argument('--gradio', action='store_true', help='Launch Gradio UI')
    image_search_parser.add_argument('--cli', action='store_true', help='Run CLI')
    image_search_parser.set_defaults(func=image_search_command)

    # Parse arguments and call the appropriate function
    args = parser.parse_args()
    if hasattr(args, 'func'):
        args.func(args)
    else:
        parser.print_help()

if __name__ == '__main__':
    main()<|MERGE_RESOLUTION|>--- conflicted
+++ resolved
@@ -525,19 +525,6 @@
     else:
         print("Check the argument via --help")
 
-<<<<<<< HEAD
-def image_search_command(args):
-    searcher = ImageSearch(s3_bucket=args.s3_bucket)
-    if args.build_index:
-        searcher.build_index(prefix=args.prefix)
-    elif args.gradio:
-        searcher.start_gradio()
-    elif args.cli:
-        searcher.run_cli()
-    else:
-        print("No action specified. Use --build_index, --gradio, or --cli.")
-
-=======
 def handwrite2text_command(args):
     handwriter = Handwrite2Text()
     if args.gradio:
@@ -556,7 +543,6 @@
         print(response)
     else:
         print("Check the argument via --help")
->>>>>>> 3549c597
 def main():
     """Command line interface for NewberryAI tools."""
     parser = argparse.ArgumentParser(description='NewberryAI - AI Powered tools using LLMs ')
@@ -766,15 +752,6 @@
     handwrite2text_parser.add_argument('--interactive', '-i', action='store_true', help='Run in interactive CLI mode')
     handwrite2text_parser.set_defaults(func=handwrite2text_command)
 
-    # Image Search Command
-    image_search_parser = subparsers.add_parser('image_search', help='Image search using S3, CLIP, and FAISS')
-    image_search_parser.add_argument('--s3_bucket', required=True, help='S3 bucket name')
-    image_search_parser.add_argument('--build_index', action='store_true', help='Build index from S3 images')
-    image_search_parser.add_argument('--prefix', default='', help='S3 prefix/folder (optional)')
-    image_search_parser.add_argument('--gradio', action='store_true', help='Launch Gradio UI')
-    image_search_parser.add_argument('--cli', action='store_true', help='Run CLI')
-    image_search_parser.set_defaults(func=image_search_command)
-
     # Parse arguments and call the appropriate function
     args = parser.parse_args()
     if hasattr(args, 'func'):
